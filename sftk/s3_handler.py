import io
import logging
import os
import threading
from typing import Iterable, Optional

import boto3
import pandas as pd
from tqdm import tqdm

from sftk.common import AWS_ACCESS_KEY_ID, AWS_SECRET_ACCESS_KEY, S3_BUCKET
from sftk.utils import delete_file


class S3FileNotFoundError(Exception):
    """Custom exception for S3 file not found scenarios."""


class S3Handler(object):
    """
    Singleton class for interacting with an S3 bucket.
    """

    _instance = None
    _lock = threading.Lock()

    def __new__(cls, *args, **kwargs) -> "S3Handler":
        """
        Create a new instance of the class if one does not already exist.

        Returns:
            S3Handler: The instance of the class.
        """
        with cls._lock:
            if cls._instance is None:
                cls._instance = super().__new__(cls)
                cls._instance.s3 = boto3.client(
                    "s3",
                    aws_access_key_id=AWS_ACCESS_KEY_ID,
                    aws_secret_access_key=AWS_SECRET_ACCESS_KEY,
                )
                logging.info("Created a new instance of the S3Handler class.")

            return cls._instance

    def __repr__(self) -> str:
        """
        Return a string representation of the class.

        Returns:
            str: The string representation of the class.
        """
        return f"S3Handler({self.s3})"

    def download_object_from_s3(
        self,
        key: str,
        filename: str,
        version_id: Optional[str] = None,
        bucket: str = S3_BUCKET,
    ) -> None:
        """
        Downloads an object from S3 with progress bar and error handling.

        Args:
            # client (boto3.client): The S3 client.
            key (str): The S3 object key.
            filename (str): The local filename to save the object to.
            version_id (str, optional): The version ID of the object.
                Defaults to None.
            bucket (str): The S3 bucket name, defaults to env defined bucket.
        """
        try:
            kwargs = {"Bucket": bucket, "Key": key}
            if version_id:
                kwargs["VersionId"] = version_id

            object_size = self.s3.head_object(**kwargs)["ContentLength"]

            def progress_update(bytes_transferred):
                pbar.update(bytes_transferred)

            with tqdm(
                total=object_size, unit="B", unit_scale=True, desc=filename
            ) as pbar:
                self.s3.download_file(
                    Bucket=bucket,
                    Key=key,
                    Filename=filename,
                    Callback=progress_update,
                    Config=boto3.s3.transfer.TransferConfig(use_threads=False),
                )
        except Exception as e:
            logging.error("Failed to download %s from S3: %s", key, e)
            raise

    def download_and_read_s3_file(
        self, key: str, filename: str, bucket: str = S3_BUCKET
    ) -> Optional[pd.DataFrame]:
        """
        Downloads an S3 object and reads it into a Pandas DataFrame.

        Args:
            s3_client: The S3 client.
            key: The S3 object key.
            filename: The local filename to save the downloaded object.
            bucket (str): The S3 bucket name, defaults to env defined bucket.

        Returns:
            The DataFrame read from the downloaded file, or None if an error occurs.

        Raises:
            S3FileNotFoundError: If the S3 object is not found.
            Other exceptions: If other errors occur during download or reading.
        """

        try:
            self.download_object_from_s3(key=key, filename=filename, bucket=bucket)
            return pd.read_csv(filename)
        except Exception as e:
            logging.warning("Failed to process S3 file %s: %s", key, str(e))
            raise S3FileNotFoundError(f"Failed to process file {key}: {str(e)}")

    def upload_updated_df_to_s3(
        self, df: pd.DataFrame, key: str, keyword: str, bucket: str = S3_BUCKET
    ) -> None:
        """
        Upload an updated DataFrame to S3 with progress bar and error handling.

        Args:
            df: DataFrame to upload.
            key: S3 key for the file.
            keyword: String identifier for the type of data (e.g., "survey", "site").
            bucket (str): The S3 bucket name, defaults to env defined bucket.
        """
        temp_filename = f"updated_{keyword}_kso_temp.csv"
        try:
            df.to_csv(temp_filename, index=True)
            with tqdm(
                total=os.path.getsize(temp_filename),
                unit="B",
                unit_scale=True,
                desc=f"Uploading {keyword}",
            ) as pbar:
                self.s3.upload_file(
                    Filename=temp_filename,
                    Bucket=bucket,
                    Key=key,
                    Callback=lambda bytes_transferred: pbar.update(bytes_transferred),
                )
            logging.info("Successfully uploaded updated %s data to S3", keyword)
        except Exception as e:
            logging.error("Failed to upload updated %s data to S3: %s", keyword, str(e))
        finally:
            delete_file(temp_filename)

    def get_set_filenames_from_s3(
<<<<<<< HEAD
        self, bucket: str = S3_BUCKET, prefix: str = ""
=======
        self, bucket: str = S3_BUCKET, prefix: str = "", suffixes: tuple = ()
>>>>>>> ee57885e
    ) -> set[str]:
        """
        Retrieve a set of all object keys (file paths) in an S3 bucket under
        a given prefix, optionally filtering by file suffixes.

        Parameters:
            bucket (str): The S3 bucket name, defaults to env defined bucket.
            prefix (str, optional): Folder path within the bucket to filter
                objects. Defaults to "" (entire bucket).
            suffixes (tuple, optional): A tuple of lowercase file suffixes to
                filter object keys (e.g., ("mp4", "jpg")). If empty, all objects
                are returned regardless of suffix. Case-insensitive.

        Returns:
            set[str]: A set of S3 object keys (strings) matching the specified
                prefix and suffixes.
        """
        s3_filepaths = set()
        paginator = self.s3.get_paginator("list_objects_v2")
        for page in paginator.paginate(Bucket=bucket, Prefix=prefix):
            for obj in page.get("Contents", []):
                # If there are no suffixes / if the path ends with one of the given suffixes
                if not suffixes or obj["Key"].lower().endswith(tuple(suffixes)):
                    s3_filepaths.add(obj["Key"])
        return s3_filepaths

<<<<<<< HEAD
=======
    def rename_s3_objects_from_dict(
        self,
        rename_pairs: dict,
        prefix="",
        suffixes: Iterable = {},
        bucket=S3_BUCKET,
        try_run=False,
    ):
        files_from_aws = self.get_set_filenames_from_s3(bucket, prefix, suffixes)

        for old_name, new_name in rename_pairs.items():

            if old_name in files_from_aws:
                try:
                    if not try_run:
                        # Copy
                        self.s3.copy_object(
                            Bucket=bucket,
                            CopySource={"Bucket": bucket, "Key": old_name},
                            Key=new_name,
                        )
                        # Delete
                        self.s3.delete_object(Bucket=bucket, Key=old_name)
                except Exception as e:
                    # TODO add tighter exception
                    logging.warning(
                        f"Failed to rename {old_name} to {new_name}, error: {str(e)}"
                    )
                logging.info(f"Renamed: {old_name} ➜ {new_name}")
            else:
                logging.info(f"File not found in the {S3_BUCKET} bucket: {old_name}.")

        logging.info("Rename complete")

>>>>>>> ee57885e
    def read_df_from_s3_csv(
        self, csv_s3_path: str, s3_bucket: str = S3_BUCKET
    ) -> pd.DataFrame:
        """
        Downloads a CSV file from S3 and loads it into a pandas DataFrame.

        Parameters:
            csv_filename (str): The name of the CSV file (e.g., 'data.csv').
            csv_path (str): The S3 key prefix/path (e.g., 'folder/subfolder').
            s3_bucket (str): The name of the S3 bucket, defaults to env defined bucket.

        Returns:
            pd.DataFrame: The loaded DataFrame.
        """
        # Download the object to memory
        response = self.s3.get_object(Bucket=s3_bucket, Key=csv_s3_path)

        # TODO add this to read file function?
        buv_deployment_df = pd.read_csv(io.BytesIO(response["Body"].read()))
        return buv_deployment_df<|MERGE_RESOLUTION|>--- conflicted
+++ resolved
@@ -155,11 +155,7 @@
             delete_file(temp_filename)
 
     def get_set_filenames_from_s3(
-<<<<<<< HEAD
-        self, bucket: str = S3_BUCKET, prefix: str = ""
-=======
         self, bucket: str = S3_BUCKET, prefix: str = "", suffixes: tuple = ()
->>>>>>> ee57885e
     ) -> set[str]:
         """
         Retrieve a set of all object keys (file paths) in an S3 bucket under
@@ -186,8 +182,6 @@
                     s3_filepaths.add(obj["Key"])
         return s3_filepaths
 
-<<<<<<< HEAD
-=======
     def rename_s3_objects_from_dict(
         self,
         rename_pairs: dict,
@@ -222,7 +216,6 @@
 
         logging.info("Rename complete")
 
->>>>>>> ee57885e
     def read_df_from_s3_csv(
         self, csv_s3_path: str, s3_bucket: str = S3_BUCKET
     ) -> pd.DataFrame:
